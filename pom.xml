<!-- 
<<<<<<< HEAD
   Copyright 2013-2024 Norconex Inc.
=======
   Copyright 2013-2022 Norconex Inc.
>>>>>>> 2404ff94

   Licensed under the Apache License, Version 2.0 (the "License");
   you may not use this file except in compliance with the License.
   You may obtain a copy of the License at

       http://www.apache.org/licenses/LICENSE-2.0

   Unless required by applicable law or agreed to in writing, software
   distributed under the License is distributed on an "AS IS" BASIS,
   WITHOUT WARRANTIES OR CONDITIONS OF ANY KIND, either express or implied.
   See the License for the specific language governing permissions and
   limitations under the License.
-->
<project xmlns="http://maven.apache.org/POM/4.0.0"
  xmlns:xsi="http://www.w3.org/2001/XMLSchema-instance" 
<<<<<<< HEAD
  xsi:schemaLocation="http://maven.apache.org/POM/4.0.0 http://maven.apache.org/xsd/maven-4.0.0.xsd">
  <modelVersion>4.0.0</modelVersion>
  <parent>
    <groupId>com.norconex.commons</groupId>
    <artifactId>norconex-commons-maven-parent</artifactId>
    <version>1.0.2</version>
  </parent>  
  <groupId>com.norconex.collectors</groupId>
  <artifactId>norconex-collector-http</artifactId>
  <name>Norconex HTTP Collector</name>
  <version>3.0.3-SNAPSHOT</version>

  <properties>
    <bc.version>1.69</bc.version>
    <browsermob.version>2.1.5</browsermob.version>
    <guava.version>32.0.0-jre</guava.version>
    <imgscalr.version>4.2</imgscalr.version>
    <jetty.version>9.4.51.v20230217</jetty.version>
    <netty.version>4.1.72.Final</netty.version>
    <selenium.version>4.0.0</selenium.version>
    <okhttp.version>3.14.9</okhttp.version>
    
    <commons-compress.version>1.21</commons-compress.version>
    <cxf.version>3.4.5</cxf.version>
    <h2.version>2.0.204</h2.version>
    <hikaricp.version>4.0.3</hikaricp.version>
    <jdom2.version>2.0.6.1</jdom2.version>
    <jsoup.version>1.15.3</jsoup.version>
    <mongodb.version>4.3.2</mongodb.version>
  </properties>

  <inceptionYear>2009</inceptionYear>

  <dependencyManagement>
    <dependencies>
      <dependency>
        <groupId>org.apache.commons</groupId>
        <artifactId>commons-compress</artifactId>
        <version>${commons-compress.version}</version>
      </dependency>
      <dependency>
        <groupId>org.apache.cxf</groupId>
        <artifactId>cxf-rt-rs-client</artifactId>
        <version>${cxf.version}</version>
      </dependency>
      <dependency>
        <groupId>org.apache.cxf</groupId>
        <artifactId>cxf-rt-frontend-jaxrs</artifactId>
        <version>${cxf.version}</version>
      </dependency>
      <dependency>
        <groupId>org.jdom</groupId>
        <artifactId>jdom2</artifactId>
        <version>${jdom2.version}</version>
      </dependency>
      <dependency>
        <groupId>org.jsoup</groupId>
        <artifactId>jsoup</artifactId>
        <version>${jsoup.version}</version>
      </dependency>
      <dependency>
        <groupId>org.bouncycastle</groupId>
        <artifactId>bcprov-jdk15on</artifactId>
        <version>${bc.version}</version>
      </dependency>
      <dependency>
        <groupId>org.bouncycastle</groupId>
        <artifactId>bcpkix-jdk15on</artifactId>
        <version>${bc.version}</version>
      </dependency>
      <dependency>
        <groupId>com.google.guava</groupId>
        <artifactId>guava</artifactId>
        <version>${guava.version}</version>
      </dependency>
      <dependency>
        <groupId>io.netty</groupId>
        <artifactId>netty-all</artifactId>
        <version>${netty.version}</version>
      </dependency>
      <dependency>
        <groupId>com.squareup.okhttp3</groupId>
        <artifactId>okhttp</artifactId>
        <version>${okhttp.version}</version>
      </dependency>
    </dependencies>
  </dependencyManagement>

  <dependencies>
  
    <dependency>
      <groupId>com.norconex.commons</groupId>
      <artifactId>norconex-commons-lang</artifactId>
    </dependency>
    <dependency>
      <groupId>com.norconex.collectors</groupId>
      <artifactId>norconex-collector-core</artifactId>
      <exclusions>
        <exclusion>
          <groupId>commons-logging</groupId>
          <artifactId>commons-logging</artifactId>
        </exclusion>
      </exclusions>
    </dependency>

    <dependency>
      <groupId>org.imgscalr</groupId>
      <artifactId>imgscalr-lib</artifactId>
      <version>${imgscalr.version}</version>
    </dependency>  
    <dependency>
        <groupId>org.eclipse.jetty</groupId>
        <artifactId>jetty-webapp</artifactId>
        <version>${jetty.version}</version>
    </dependency>
    <dependency>
        <groupId>org.eclipse.jetty</groupId>
        <artifactId>jetty-proxy</artifactId>
        <version>${jetty.version}</version>
    </dependency>
    
    <!-- About Web Driver Dependencies:
         You could download drivers separately instead, with
         just the "selenimum-support" artifact if you are not using many 
         drivers or do not want to package them all.
         You could also use the "selenium-server" instead for grid
         support and running server embedded.
         https://www.seleniumhq.org/download/maven.jsp
          -->
    <dependency>
      <groupId>org.seleniumhq.selenium</groupId>
      <artifactId>selenium-java</artifactId>
      <version>${selenium.version}</version>
    </dependency>

    <!-- For capturing http headers: -->
    <dependency>
      <groupId>net.lightbody.bmp</groupId>
      <artifactId>browsermob-core</artifactId>
      <version>${browsermob.version}</version>
    </dependency>

    <!-- Logging dependencies: -->

    <dependency>
      <groupId>org.apache.logging.log4j</groupId>
      <artifactId>log4j-slf4j-impl</artifactId>
    </dependency>
    <dependency>
      <groupId>org.apache.logging.log4j</groupId>
      <artifactId>log4j-core</artifactId>
    </dependency>
    <dependency>
      <groupId>org.slf4j</groupId>
      <artifactId>jcl-over-slf4j</artifactId>
    </dependency>

    <!-- Test + provided dependencies: -->

    <dependency>
      <groupId>org.junit.jupiter</groupId>
      <artifactId>junit-jupiter</artifactId>
      <scope>test</scope>
    </dependency>
    <dependency>
      <groupId>org.apache.ant</groupId>
      <artifactId>ant</artifactId>
      <scope>test</scope>
    </dependency>
    <dependency>
        <groupId>com.norconex.commons</groupId>
        <artifactId>norconex-commons-lang</artifactId>
        <classifier>resources</classifier>
        <type>zip</type>
        <scope>provided</scope>
    </dependency>
  </dependencies>
  
  <build>
    <plugins>
      <plugin>
        <groupId>org.apache.maven.plugins</groupId>
        <artifactId>maven-assembly-plugin</artifactId>
      </plugin>

      <plugin>
        <groupId>org.apache.maven.plugins</groupId>
        <artifactId>maven-javadoc-plugin</artifactId>
        <configuration>
          <!-- We are referencing doc from other projects with @nx.include so
               we need to include those dependencies here to avoid
               getting a ClassNotFoundException. -->
          <tagletArtifacts combine.children="append">
            <tagletArtifact>
              <groupId>com.norconex.collectors</groupId>
              <artifactId>norconex-importer</artifactId>
              <version>${norconex-importer.version}</version>
            </tagletArtifact>
            <tagletArtifact>
              <groupId>com.norconex.collectors</groupId>
              <artifactId>norconex-collector-core</artifactId>
              <version>${norconex-collector-core.version}</version>
            </tagletArtifact>
          </tagletArtifacts>
        </configuration>
      </plugin>

      <plugin>
        <groupId>org.apache.maven.plugins</groupId>
        <artifactId>maven-source-plugin</artifactId>
      </plugin>
    
      <plugin>
        <groupId>org.apache.maven.plugins</groupId>
        <artifactId>maven-jar-plugin</artifactId>
      </plugin>
      
      <!--  Use VM argument -Dgpg.skip=true to disable GPG signing. -->
      <plugin>
        <groupId>org.apache.maven.plugins</groupId>
        <artifactId>maven-gpg-plugin</artifactId>
      </plugin>

      <plugin>
        <groupId>org.sonatype.plugins</groupId>
        <artifactId>nexus-staging-maven-plugin</artifactId>
      </plugin>
      
      <plugin>
        <groupId>org.apache.maven.plugins</groupId>
        <artifactId>maven-dependency-plugin</artifactId>
        <executions>
          <execution>
            <id>unpack-shared-resources</id>
            <goals>
              <goal>unpack-dependencies</goal>
            </goals>
            <phase>prepare-package</phase>
            <configuration>
              <classifier>resources</classifier>
              <outputDirectory>${project.build.directory}/shared-resources</outputDirectory>
              <includeArtifactIds>norconex-commons-lang</includeArtifactIds>
              <includeGroupIds>com.norconex.commons</includeGroupIds>
              <excludeTransitive>true</excludeTransitive>
            </configuration>
          </execution>
        </executions>
      </plugin>

    </plugins>
  </build>
  
  <!-- Only used to publish javadoc with "site:deploy", 
       after they were generated -->
  <distributionManagement>
    <site>
      <id>norconex-site-deployment</id>
      <url>${site.baseurl}/crawlers/web/v3</url>
    </site>
  </distributionManagement>

  <url>https://opensource.norconex.com/crawlers/web</url>
  <description>Norconex HTTP Collector is a web spider, or crawler that aims to be very flexible, easy to extend, and portable</description>
  <issueManagement>
    <system>GitHub</system>
    <url>https://github.com/Norconex/collector-http/issues</url>
  </issueManagement>
  <scm>
    <url>https://github.com/Norconex/collector-http</url>
    <connection>scm:git:git@github.com:Norconex/collector-http.git</connection>
    <developerConnection>scm:git:git@github.com:Norconex/collector-http.git</developerConnection>
  </scm>
=======
  xsi:schemaLocation="http://maven.apache.org/POM/4.0.0 http://maven.apache.org/xsd/maven-4.0.0.xsd">
  <modelVersion>4.0.0</modelVersion>
  <parent>
    <groupId>com.norconex.commons</groupId>
    <artifactId>norconex-commons-maven-parent</artifactId>
    <version>1.0.2-SNAPSHOT</version>
  </parent>  
  <groupId>com.norconex.collectors</groupId>
  <artifactId>norconex-collector-http</artifactId>
  <name>Norconex HTTP Collector</name>
  <version>3.0.2-SNAPSHOT</version>

  <properties>
    <bc.version>1.69</bc.version>
    <browsermob.version>2.1.5</browsermob.version>
    <guava.version>31.0.1-jre</guava.version>
    <imgscalr.version>4.2</imgscalr.version>
    <jetty.version>9.4.44.v20210927</jetty.version>
    <netty.version>4.1.72.Final</netty.version>
    <selenium.version>4.0.0</selenium.version>
    <okhttp.version>3.14.9</okhttp.version>
    
    <commons-compress.version>1.21</commons-compress.version>
    <cxf.version>3.4.5</cxf.version>
    <h2.version>2.0.204</h2.version>
    <hikaricp.version>4.0.3</hikaricp.version>
    <jdom2.version>2.0.6.1</jdom2.version>
    <jsoup.version>1.15.3</jsoup.version>
    <mongodb.version>4.3.2</mongodb.version>
  </properties>

  <inceptionYear>2009</inceptionYear>

  <dependencyManagement>
    <dependencies>
      <dependency>
        <groupId>org.apache.commons</groupId>
        <artifactId>commons-compress</artifactId>
        <version>${commons-compress.version}</version>
      </dependency>
      <dependency>
        <groupId>org.apache.cxf</groupId>
        <artifactId>cxf-rt-rs-client</artifactId>
        <version>${cxf.version}</version>
      </dependency>
      <dependency>
        <groupId>org.apache.cxf</groupId>
        <artifactId>cxf-rt-frontend-jaxrs</artifactId>
        <version>${cxf.version}</version>
      </dependency>
      <dependency>
        <groupId>org.jdom</groupId>
        <artifactId>jdom2</artifactId>
        <version>${jdom2.version}</version>
      </dependency>
      <dependency>
        <groupId>org.jsoup</groupId>
        <artifactId>jsoup</artifactId>
        <version>${jsoup.version}</version>
      </dependency>
      <dependency>
        <groupId>org.bouncycastle</groupId>
        <artifactId>bcprov-jdk15on</artifactId>
        <version>${bc.version}</version>
      </dependency>
      <dependency>
        <groupId>org.bouncycastle</groupId>
        <artifactId>bcpkix-jdk15on</artifactId>
        <version>${bc.version}</version>
      </dependency>
      <dependency>
        <groupId>com.google.guava</groupId>
        <artifactId>guava</artifactId>
        <version>${guava.version}</version>
      </dependency>
      <dependency>
        <groupId>io.netty</groupId>
        <artifactId>netty-all</artifactId>
        <version>${netty.version}</version>
      </dependency>
      <dependency>
        <groupId>com.squareup.okhttp3</groupId>
        <artifactId>okhttp</artifactId>
        <version>${okhttp.version}</version>
      </dependency>
    </dependencies>
  </dependencyManagement>

  <dependencies>
  
    <dependency>
      <groupId>com.norconex.commons</groupId>
      <artifactId>norconex-commons-lang</artifactId>
    </dependency>
    <dependency>
      <groupId>com.norconex.collectors</groupId>
      <artifactId>norconex-collector-core</artifactId>
      <exclusions>
        <exclusion>
          <groupId>commons-logging</groupId>
          <artifactId>commons-logging</artifactId>
        </exclusion>
      </exclusions>
    </dependency>

    <dependency>
      <groupId>org.imgscalr</groupId>
      <artifactId>imgscalr-lib</artifactId>
      <version>${imgscalr.version}</version>
    </dependency>  
    <dependency>
        <groupId>org.eclipse.jetty</groupId>
        <artifactId>jetty-webapp</artifactId>
        <version>${jetty.version}</version>
    </dependency>
    <dependency>
        <groupId>org.eclipse.jetty</groupId>
        <artifactId>jetty-proxy</artifactId>
        <version>${jetty.version}</version>
    </dependency>
    
    <!-- About Web Driver Dependencies:
         You could download drivers separately instead, with
         just the "selenimum-support" artifact if you are not using many 
         drivers or do not want to package them all.
         You could also use the "selenium-server" instead for grid
         support and running server embedded.
         https://www.seleniumhq.org/download/maven.jsp
          -->
    <dependency>
      <groupId>org.seleniumhq.selenium</groupId>
      <artifactId>selenium-java</artifactId>
      <version>${selenium.version}</version>
    </dependency>

    <!-- For capturing http headers: -->
    <dependency>
      <groupId>net.lightbody.bmp</groupId>
      <artifactId>browsermob-core</artifactId>
      <version>${browsermob.version}</version>
    </dependency>

    <!-- Logging dependencies: -->

    <dependency>
      <groupId>org.apache.logging.log4j</groupId>
      <artifactId>log4j-slf4j-impl</artifactId>
    </dependency>
    <dependency>
      <groupId>org.apache.logging.log4j</groupId>
      <artifactId>log4j-core</artifactId>
    </dependency>
    <dependency>
      <groupId>org.slf4j</groupId>
      <artifactId>jcl-over-slf4j</artifactId>
    </dependency>

    <!-- Test + provided dependencies: -->

    <dependency>
      <groupId>org.junit.jupiter</groupId>
      <artifactId>junit-jupiter</artifactId>
      <scope>test</scope>
    </dependency>
    <dependency>
      <groupId>org.apache.ant</groupId>
      <artifactId>ant</artifactId>
      <scope>test</scope>
    </dependency>
    <dependency>
        <groupId>com.norconex.commons</groupId>
        <artifactId>norconex-commons-lang</artifactId>
        <classifier>resources</classifier>
        <type>zip</type>
        <scope>provided</scope>
    </dependency>
  </dependencies>
  
  <build>
    <plugins>
      <plugin>
        <groupId>org.apache.maven.plugins</groupId>
        <artifactId>maven-assembly-plugin</artifactId>
      </plugin>

      <plugin>
        <groupId>org.apache.maven.plugins</groupId>
        <artifactId>maven-javadoc-plugin</artifactId>
        <configuration>
          <!-- We are referencing doc from other projects with @nx.include so
               we need to include those dependencies here to avoid
               getting a ClassNotFoundException. -->
          <tagletArtifacts combine.children="append">
            <tagletArtifact>
              <groupId>com.norconex.collectors</groupId>
              <artifactId>norconex-importer</artifactId>
              <version>${norconex-importer.version}</version>
            </tagletArtifact>
            <tagletArtifact>
              <groupId>com.norconex.collectors</groupId>
              <artifactId>norconex-collector-core</artifactId>
              <version>${norconex-collector-core.version}</version>
            </tagletArtifact>
          </tagletArtifacts>
        </configuration>
      </plugin>

      <plugin>
        <groupId>org.apache.maven.plugins</groupId>
        <artifactId>maven-source-plugin</artifactId>
      </plugin>
    
      <plugin>
        <groupId>org.apache.maven.plugins</groupId>
        <artifactId>maven-jar-plugin</artifactId>
      </plugin>
      
      <!--  Use VM argument -Dgpg.skip=true to disable GPG signing. -->
      <plugin>
        <groupId>org.apache.maven.plugins</groupId>
        <artifactId>maven-gpg-plugin</artifactId>
      </plugin>

      <plugin>
        <groupId>org.sonatype.plugins</groupId>
        <artifactId>nexus-staging-maven-plugin</artifactId>
      </plugin>
      
      <plugin>
        <groupId>org.apache.maven.plugins</groupId>
        <artifactId>maven-dependency-plugin</artifactId>
        <executions>
          <execution>
            <id>unpack-shared-resources</id>
            <goals>
              <goal>unpack-dependencies</goal>
            </goals>
            <phase>prepare-package</phase>
            <configuration>
              <classifier>resources</classifier>
              <outputDirectory>${project.build.directory}/shared-resources</outputDirectory>
              <includeArtifactIds>norconex-commons-lang</includeArtifactIds>
              <includeGroupIds>com.norconex.commons</includeGroupIds>
              <excludeTransitive>true</excludeTransitive>
            </configuration>
          </execution>
        </executions>
      </plugin>

    </plugins>
  </build>
  
  <!-- Only used to publish javadoc with "site:deploy", 
       after they were generated -->
  <distributionManagement>
    <site>
      <id>norconex-site-deployment</id>
      <url>${site.baseurl}/crawlers/web/v3</url>
    </site>
  </distributionManagement>

  <url>https://opensource.norconex.com/crawlers/web</url>
  <description>Norconex HTTP Collector is a web spider, or crawler that aims to be very flexible, easy to extend, and portable</description>
  <issueManagement>
    <system>GitHub</system>
    <url>https://github.com/Norconex/collector-http/issues</url>
  </issueManagement>
  <scm>
    <url>https://github.com/Norconex/collector-http</url>
    <connection>scm:git:git@github.com:Norconex/collector-http.git</connection>
    <developerConnection>scm:git:git@github.com:Norconex/collector-http.git</developerConnection>
  </scm>
>>>>>>> 2404ff94
</project>
<|MERGE_RESOLUTION|>--- conflicted
+++ resolved
@@ -1,9 +1,5 @@
 <!-- 
-<<<<<<< HEAD
    Copyright 2013-2024 Norconex Inc.
-=======
-   Copyright 2013-2022 Norconex Inc.
->>>>>>> 2404ff94
 
    Licensed under the Apache License, Version 2.0 (the "License");
    you may not use this file except in compliance with the License.
@@ -17,553 +13,278 @@
    See the License for the specific language governing permissions and
    limitations under the License.
 -->
-<project xmlns="http://maven.apache.org/POM/4.0.0"
-  xmlns:xsi="http://www.w3.org/2001/XMLSchema-instance" 
-<<<<<<< HEAD
-  xsi:schemaLocation="http://maven.apache.org/POM/4.0.0 http://maven.apache.org/xsd/maven-4.0.0.xsd">
-  <modelVersion>4.0.0</modelVersion>
-  <parent>
-    <groupId>com.norconex.commons</groupId>
-    <artifactId>norconex-commons-maven-parent</artifactId>
-    <version>1.0.2</version>
-  </parent>  
-  <groupId>com.norconex.collectors</groupId>
-  <artifactId>norconex-collector-http</artifactId>
-  <name>Norconex HTTP Collector</name>
-  <version>3.0.3-SNAPSHOT</version>
-
-  <properties>
-    <bc.version>1.69</bc.version>
-    <browsermob.version>2.1.5</browsermob.version>
-    <guava.version>32.0.0-jre</guava.version>
-    <imgscalr.version>4.2</imgscalr.version>
-    <jetty.version>9.4.51.v20230217</jetty.version>
-    <netty.version>4.1.72.Final</netty.version>
-    <selenium.version>4.0.0</selenium.version>
-    <okhttp.version>3.14.9</okhttp.version>
-    
-    <commons-compress.version>1.21</commons-compress.version>
-    <cxf.version>3.4.5</cxf.version>
-    <h2.version>2.0.204</h2.version>
-    <hikaricp.version>4.0.3</hikaricp.version>
-    <jdom2.version>2.0.6.1</jdom2.version>
-    <jsoup.version>1.15.3</jsoup.version>
-    <mongodb.version>4.3.2</mongodb.version>
-  </properties>
-
-  <inceptionYear>2009</inceptionYear>
-
-  <dependencyManagement>
-    <dependencies>
-      <dependency>
-        <groupId>org.apache.commons</groupId>
-        <artifactId>commons-compress</artifactId>
-        <version>${commons-compress.version}</version>
-      </dependency>
-      <dependency>
-        <groupId>org.apache.cxf</groupId>
-        <artifactId>cxf-rt-rs-client</artifactId>
-        <version>${cxf.version}</version>
-      </dependency>
-      <dependency>
-        <groupId>org.apache.cxf</groupId>
-        <artifactId>cxf-rt-frontend-jaxrs</artifactId>
-        <version>${cxf.version}</version>
-      </dependency>
-      <dependency>
-        <groupId>org.jdom</groupId>
-        <artifactId>jdom2</artifactId>
-        <version>${jdom2.version}</version>
-      </dependency>
-      <dependency>
-        <groupId>org.jsoup</groupId>
-        <artifactId>jsoup</artifactId>
-        <version>${jsoup.version}</version>
-      </dependency>
-      <dependency>
-        <groupId>org.bouncycastle</groupId>
-        <artifactId>bcprov-jdk15on</artifactId>
-        <version>${bc.version}</version>
-      </dependency>
-      <dependency>
-        <groupId>org.bouncycastle</groupId>
-        <artifactId>bcpkix-jdk15on</artifactId>
-        <version>${bc.version}</version>
-      </dependency>
-      <dependency>
-        <groupId>com.google.guava</groupId>
-        <artifactId>guava</artifactId>
-        <version>${guava.version}</version>
-      </dependency>
-      <dependency>
-        <groupId>io.netty</groupId>
-        <artifactId>netty-all</artifactId>
-        <version>${netty.version}</version>
-      </dependency>
-      <dependency>
-        <groupId>com.squareup.okhttp3</groupId>
-        <artifactId>okhttp</artifactId>
-        <version>${okhttp.version}</version>
-      </dependency>
-    </dependencies>
-  </dependencyManagement>
-
-  <dependencies>
-  
-    <dependency>
-      <groupId>com.norconex.commons</groupId>
-      <artifactId>norconex-commons-lang</artifactId>
-    </dependency>
-    <dependency>
-      <groupId>com.norconex.collectors</groupId>
-      <artifactId>norconex-collector-core</artifactId>
-      <exclusions>
-        <exclusion>
-          <groupId>commons-logging</groupId>
-          <artifactId>commons-logging</artifactId>
-        </exclusion>
-      </exclusions>
-    </dependency>
-
-    <dependency>
-      <groupId>org.imgscalr</groupId>
-      <artifactId>imgscalr-lib</artifactId>
-      <version>${imgscalr.version}</version>
-    </dependency>  
-    <dependency>
-        <groupId>org.eclipse.jetty</groupId>
-        <artifactId>jetty-webapp</artifactId>
-        <version>${jetty.version}</version>
-    </dependency>
-    <dependency>
-        <groupId>org.eclipse.jetty</groupId>
-        <artifactId>jetty-proxy</artifactId>
-        <version>${jetty.version}</version>
-    </dependency>
-    
-    <!-- About Web Driver Dependencies:
-         You could download drivers separately instead, with
-         just the "selenimum-support" artifact if you are not using many 
-         drivers or do not want to package them all.
-         You could also use the "selenium-server" instead for grid
-         support and running server embedded.
-         https://www.seleniumhq.org/download/maven.jsp
-          -->
-    <dependency>
-      <groupId>org.seleniumhq.selenium</groupId>
-      <artifactId>selenium-java</artifactId>
-      <version>${selenium.version}</version>
-    </dependency>
-
-    <!-- For capturing http headers: -->
-    <dependency>
-      <groupId>net.lightbody.bmp</groupId>
-      <artifactId>browsermob-core</artifactId>
-      <version>${browsermob.version}</version>
-    </dependency>
-
-    <!-- Logging dependencies: -->
-
-    <dependency>
-      <groupId>org.apache.logging.log4j</groupId>
-      <artifactId>log4j-slf4j-impl</artifactId>
-    </dependency>
-    <dependency>
-      <groupId>org.apache.logging.log4j</groupId>
-      <artifactId>log4j-core</artifactId>
-    </dependency>
-    <dependency>
-      <groupId>org.slf4j</groupId>
-      <artifactId>jcl-over-slf4j</artifactId>
-    </dependency>
-
-    <!-- Test + provided dependencies: -->
-
-    <dependency>
-      <groupId>org.junit.jupiter</groupId>
-      <artifactId>junit-jupiter</artifactId>
-      <scope>test</scope>
-    </dependency>
-    <dependency>
-      <groupId>org.apache.ant</groupId>
-      <artifactId>ant</artifactId>
-      <scope>test</scope>
-    </dependency>
-    <dependency>
-        <groupId>com.norconex.commons</groupId>
-        <artifactId>norconex-commons-lang</artifactId>
-        <classifier>resources</classifier>
-        <type>zip</type>
-        <scope>provided</scope>
-    </dependency>
-  </dependencies>
-  
-  <build>
-    <plugins>
-      <plugin>
-        <groupId>org.apache.maven.plugins</groupId>
-        <artifactId>maven-assembly-plugin</artifactId>
-      </plugin>
-
-      <plugin>
-        <groupId>org.apache.maven.plugins</groupId>
-        <artifactId>maven-javadoc-plugin</artifactId>
-        <configuration>
-          <!-- We are referencing doc from other projects with @nx.include so
-               we need to include those dependencies here to avoid
-               getting a ClassNotFoundException. -->
-          <tagletArtifacts combine.children="append">
-            <tagletArtifact>
-              <groupId>com.norconex.collectors</groupId>
-              <artifactId>norconex-importer</artifactId>
-              <version>${norconex-importer.version}</version>
-            </tagletArtifact>
-            <tagletArtifact>
-              <groupId>com.norconex.collectors</groupId>
-              <artifactId>norconex-collector-core</artifactId>
-              <version>${norconex-collector-core.version}</version>
-            </tagletArtifact>
-          </tagletArtifacts>
-        </configuration>
-      </plugin>
-
-      <plugin>
-        <groupId>org.apache.maven.plugins</groupId>
-        <artifactId>maven-source-plugin</artifactId>
-      </plugin>
-    
-      <plugin>
-        <groupId>org.apache.maven.plugins</groupId>
-        <artifactId>maven-jar-plugin</artifactId>
-      </plugin>
-      
-      <!--  Use VM argument -Dgpg.skip=true to disable GPG signing. -->
-      <plugin>
-        <groupId>org.apache.maven.plugins</groupId>
-        <artifactId>maven-gpg-plugin</artifactId>
-      </plugin>
-
-      <plugin>
-        <groupId>org.sonatype.plugins</groupId>
-        <artifactId>nexus-staging-maven-plugin</artifactId>
-      </plugin>
-      
-      <plugin>
-        <groupId>org.apache.maven.plugins</groupId>
-        <artifactId>maven-dependency-plugin</artifactId>
-        <executions>
-          <execution>
-            <id>unpack-shared-resources</id>
-            <goals>
-              <goal>unpack-dependencies</goal>
-            </goals>
-            <phase>prepare-package</phase>
-            <configuration>
-              <classifier>resources</classifier>
-              <outputDirectory>${project.build.directory}/shared-resources</outputDirectory>
-              <includeArtifactIds>norconex-commons-lang</includeArtifactIds>
-              <includeGroupIds>com.norconex.commons</includeGroupIds>
-              <excludeTransitive>true</excludeTransitive>
-            </configuration>
-          </execution>
-        </executions>
-      </plugin>
-
-    </plugins>
-  </build>
-  
-  <!-- Only used to publish javadoc with "site:deploy", 
-       after they were generated -->
-  <distributionManagement>
-    <site>
-      <id>norconex-site-deployment</id>
-      <url>${site.baseurl}/crawlers/web/v3</url>
-    </site>
-  </distributionManagement>
-
-  <url>https://opensource.norconex.com/crawlers/web</url>
-  <description>Norconex HTTP Collector is a web spider, or crawler that aims to be very flexible, easy to extend, and portable</description>
-  <issueManagement>
-    <system>GitHub</system>
-    <url>https://github.com/Norconex/collector-http/issues</url>
-  </issueManagement>
-  <scm>
-    <url>https://github.com/Norconex/collector-http</url>
-    <connection>scm:git:git@github.com:Norconex/collector-http.git</connection>
-    <developerConnection>scm:git:git@github.com:Norconex/collector-http.git</developerConnection>
-  </scm>
-=======
-  xsi:schemaLocation="http://maven.apache.org/POM/4.0.0 http://maven.apache.org/xsd/maven-4.0.0.xsd">
-  <modelVersion>4.0.0</modelVersion>
-  <parent>
-    <groupId>com.norconex.commons</groupId>
-    <artifactId>norconex-commons-maven-parent</artifactId>
-    <version>1.0.2-SNAPSHOT</version>
-  </parent>  
-  <groupId>com.norconex.collectors</groupId>
-  <artifactId>norconex-collector-http</artifactId>
-  <name>Norconex HTTP Collector</name>
-  <version>3.0.2-SNAPSHOT</version>
-
-  <properties>
-    <bc.version>1.69</bc.version>
-    <browsermob.version>2.1.5</browsermob.version>
-    <guava.version>31.0.1-jre</guava.version>
-    <imgscalr.version>4.2</imgscalr.version>
-    <jetty.version>9.4.44.v20210927</jetty.version>
-    <netty.version>4.1.72.Final</netty.version>
-    <selenium.version>4.0.0</selenium.version>
-    <okhttp.version>3.14.9</okhttp.version>
-    
-    <commons-compress.version>1.21</commons-compress.version>
-    <cxf.version>3.4.5</cxf.version>
-    <h2.version>2.0.204</h2.version>
-    <hikaricp.version>4.0.3</hikaricp.version>
-    <jdom2.version>2.0.6.1</jdom2.version>
-    <jsoup.version>1.15.3</jsoup.version>
-    <mongodb.version>4.3.2</mongodb.version>
-  </properties>
-
-  <inceptionYear>2009</inceptionYear>
-
-  <dependencyManagement>
-    <dependencies>
-      <dependency>
-        <groupId>org.apache.commons</groupId>
-        <artifactId>commons-compress</artifactId>
-        <version>${commons-compress.version}</version>
-      </dependency>
-      <dependency>
-        <groupId>org.apache.cxf</groupId>
-        <artifactId>cxf-rt-rs-client</artifactId>
-        <version>${cxf.version}</version>
-      </dependency>
-      <dependency>
-        <groupId>org.apache.cxf</groupId>
-        <artifactId>cxf-rt-frontend-jaxrs</artifactId>
-        <version>${cxf.version}</version>
-      </dependency>
-      <dependency>
-        <groupId>org.jdom</groupId>
-        <artifactId>jdom2</artifactId>
-        <version>${jdom2.version}</version>
-      </dependency>
-      <dependency>
-        <groupId>org.jsoup</groupId>
-        <artifactId>jsoup</artifactId>
-        <version>${jsoup.version}</version>
-      </dependency>
-      <dependency>
-        <groupId>org.bouncycastle</groupId>
-        <artifactId>bcprov-jdk15on</artifactId>
-        <version>${bc.version}</version>
-      </dependency>
-      <dependency>
-        <groupId>org.bouncycastle</groupId>
-        <artifactId>bcpkix-jdk15on</artifactId>
-        <version>${bc.version}</version>
-      </dependency>
-      <dependency>
-        <groupId>com.google.guava</groupId>
-        <artifactId>guava</artifactId>
-        <version>${guava.version}</version>
-      </dependency>
-      <dependency>
-        <groupId>io.netty</groupId>
-        <artifactId>netty-all</artifactId>
-        <version>${netty.version}</version>
-      </dependency>
-      <dependency>
-        <groupId>com.squareup.okhttp3</groupId>
-        <artifactId>okhttp</artifactId>
-        <version>${okhttp.version}</version>
-      </dependency>
-    </dependencies>
-  </dependencyManagement>
-
-  <dependencies>
-  
-    <dependency>
-      <groupId>com.norconex.commons</groupId>
-      <artifactId>norconex-commons-lang</artifactId>
-    </dependency>
-    <dependency>
-      <groupId>com.norconex.collectors</groupId>
-      <artifactId>norconex-collector-core</artifactId>
-      <exclusions>
-        <exclusion>
-          <groupId>commons-logging</groupId>
-          <artifactId>commons-logging</artifactId>
-        </exclusion>
-      </exclusions>
-    </dependency>
-
-    <dependency>
-      <groupId>org.imgscalr</groupId>
-      <artifactId>imgscalr-lib</artifactId>
-      <version>${imgscalr.version}</version>
-    </dependency>  
-    <dependency>
-        <groupId>org.eclipse.jetty</groupId>
-        <artifactId>jetty-webapp</artifactId>
-        <version>${jetty.version}</version>
-    </dependency>
-    <dependency>
-        <groupId>org.eclipse.jetty</groupId>
-        <artifactId>jetty-proxy</artifactId>
-        <version>${jetty.version}</version>
-    </dependency>
-    
-    <!-- About Web Driver Dependencies:
-         You could download drivers separately instead, with
-         just the "selenimum-support" artifact if you are not using many 
-         drivers or do not want to package them all.
-         You could also use the "selenium-server" instead for grid
-         support and running server embedded.
-         https://www.seleniumhq.org/download/maven.jsp
-          -->
-    <dependency>
-      <groupId>org.seleniumhq.selenium</groupId>
-      <artifactId>selenium-java</artifactId>
-      <version>${selenium.version}</version>
-    </dependency>
-
-    <!-- For capturing http headers: -->
-    <dependency>
-      <groupId>net.lightbody.bmp</groupId>
-      <artifactId>browsermob-core</artifactId>
-      <version>${browsermob.version}</version>
-    </dependency>
-
-    <!-- Logging dependencies: -->
-
-    <dependency>
-      <groupId>org.apache.logging.log4j</groupId>
-      <artifactId>log4j-slf4j-impl</artifactId>
-    </dependency>
-    <dependency>
-      <groupId>org.apache.logging.log4j</groupId>
-      <artifactId>log4j-core</artifactId>
-    </dependency>
-    <dependency>
-      <groupId>org.slf4j</groupId>
-      <artifactId>jcl-over-slf4j</artifactId>
-    </dependency>
-
-    <!-- Test + provided dependencies: -->
-
-    <dependency>
-      <groupId>org.junit.jupiter</groupId>
-      <artifactId>junit-jupiter</artifactId>
-      <scope>test</scope>
-    </dependency>
-    <dependency>
-      <groupId>org.apache.ant</groupId>
-      <artifactId>ant</artifactId>
-      <scope>test</scope>
-    </dependency>
-    <dependency>
-        <groupId>com.norconex.commons</groupId>
-        <artifactId>norconex-commons-lang</artifactId>
-        <classifier>resources</classifier>
-        <type>zip</type>
-        <scope>provided</scope>
-    </dependency>
-  </dependencies>
-  
-  <build>
-    <plugins>
-      <plugin>
-        <groupId>org.apache.maven.plugins</groupId>
-        <artifactId>maven-assembly-plugin</artifactId>
-      </plugin>
-
-      <plugin>
-        <groupId>org.apache.maven.plugins</groupId>
-        <artifactId>maven-javadoc-plugin</artifactId>
-        <configuration>
-          <!-- We are referencing doc from other projects with @nx.include so
-               we need to include those dependencies here to avoid
-               getting a ClassNotFoundException. -->
-          <tagletArtifacts combine.children="append">
-            <tagletArtifact>
-              <groupId>com.norconex.collectors</groupId>
-              <artifactId>norconex-importer</artifactId>
-              <version>${norconex-importer.version}</version>
-            </tagletArtifact>
-            <tagletArtifact>
-              <groupId>com.norconex.collectors</groupId>
-              <artifactId>norconex-collector-core</artifactId>
-              <version>${norconex-collector-core.version}</version>
-            </tagletArtifact>
-          </tagletArtifacts>
-        </configuration>
-      </plugin>
-
-      <plugin>
-        <groupId>org.apache.maven.plugins</groupId>
-        <artifactId>maven-source-plugin</artifactId>
-      </plugin>
-    
-      <plugin>
-        <groupId>org.apache.maven.plugins</groupId>
-        <artifactId>maven-jar-plugin</artifactId>
-      </plugin>
-      
-      <!--  Use VM argument -Dgpg.skip=true to disable GPG signing. -->
-      <plugin>
-        <groupId>org.apache.maven.plugins</groupId>
-        <artifactId>maven-gpg-plugin</artifactId>
-      </plugin>
-
-      <plugin>
-        <groupId>org.sonatype.plugins</groupId>
-        <artifactId>nexus-staging-maven-plugin</artifactId>
-      </plugin>
-      
-      <plugin>
-        <groupId>org.apache.maven.plugins</groupId>
-        <artifactId>maven-dependency-plugin</artifactId>
-        <executions>
-          <execution>
-            <id>unpack-shared-resources</id>
-            <goals>
-              <goal>unpack-dependencies</goal>
-            </goals>
-            <phase>prepare-package</phase>
-            <configuration>
-              <classifier>resources</classifier>
-              <outputDirectory>${project.build.directory}/shared-resources</outputDirectory>
-              <includeArtifactIds>norconex-commons-lang</includeArtifactIds>
-              <includeGroupIds>com.norconex.commons</includeGroupIds>
-              <excludeTransitive>true</excludeTransitive>
-            </configuration>
-          </execution>
-        </executions>
-      </plugin>
-
-    </plugins>
-  </build>
-  
-  <!-- Only used to publish javadoc with "site:deploy", 
-       after they were generated -->
-  <distributionManagement>
-    <site>
-      <id>norconex-site-deployment</id>
-      <url>${site.baseurl}/crawlers/web/v3</url>
-    </site>
-  </distributionManagement>
-
-  <url>https://opensource.norconex.com/crawlers/web</url>
-  <description>Norconex HTTP Collector is a web spider, or crawler that aims to be very flexible, easy to extend, and portable</description>
-  <issueManagement>
-    <system>GitHub</system>
-    <url>https://github.com/Norconex/collector-http/issues</url>
-  </issueManagement>
-  <scm>
-    <url>https://github.com/Norconex/collector-http</url>
-    <connection>scm:git:git@github.com:Norconex/collector-http.git</connection>
-    <developerConnection>scm:git:git@github.com:Norconex/collector-http.git</developerConnection>
-  </scm>
->>>>>>> 2404ff94
-</project>
+<project xmlns="http://maven.apache.org/POM/4.0.0"
+  xmlns:xsi="http://www.w3.org/2001/XMLSchema-instance" 
+  xsi:schemaLocation="http://maven.apache.org/POM/4.0.0 http://maven.apache.org/xsd/maven-4.0.0.xsd">
+  <modelVersion>4.0.0</modelVersion>
+  <parent>
+    <groupId>com.norconex.commons</groupId>
+    <artifactId>norconex-commons-maven-parent</artifactId>
+    <version>1.0.2</version>
+  </parent>  
+  <groupId>com.norconex.collectors</groupId>
+  <artifactId>norconex-collector-http</artifactId>
+  <name>Norconex HTTP Collector</name>
+  <version>3.0.3-SNAPSHOT</version>
+
+  <properties>
+    <bc.version>1.69</bc.version>
+    <browsermob.version>2.1.5</browsermob.version>
+    <guava.version>31.0.1-jre</guava.version>
+    <imgscalr.version>4.2</imgscalr.version>
+    <jetty.version>9.4.51.v20230217</jetty.version>
+    <netty.version>4.1.72.Final</netty.version>
+    <selenium.version>4.0.0</selenium.version>
+    <okhttp.version>3.14.9</okhttp.version>
+    
+    <commons-compress.version>1.21</commons-compress.version>
+    <cxf.version>3.4.5</cxf.version>
+    <h2.version>2.0.204</h2.version>
+    <hikaricp.version>4.0.3</hikaricp.version>
+    <jdom2.version>2.0.6.1</jdom2.version>
+    <jsoup.version>1.15.3</jsoup.version>
+    <mongodb.version>4.3.2</mongodb.version>
+  </properties>
+
+  <inceptionYear>2009</inceptionYear>
+
+  <dependencyManagement>
+    <dependencies>
+      <dependency>
+        <groupId>org.apache.commons</groupId>
+        <artifactId>commons-compress</artifactId>
+        <version>${commons-compress.version}</version>
+      </dependency>
+      <dependency>
+        <groupId>org.apache.cxf</groupId>
+        <artifactId>cxf-rt-rs-client</artifactId>
+        <version>${cxf.version}</version>
+      </dependency>
+      <dependency>
+        <groupId>org.apache.cxf</groupId>
+        <artifactId>cxf-rt-frontend-jaxrs</artifactId>
+        <version>${cxf.version}</version>
+      </dependency>
+      <dependency>
+        <groupId>org.jdom</groupId>
+        <artifactId>jdom2</artifactId>
+        <version>${jdom2.version}</version>
+      </dependency>
+      <dependency>
+        <groupId>org.jsoup</groupId>
+        <artifactId>jsoup</artifactId>
+        <version>${jsoup.version}</version>
+      </dependency>
+      <dependency>
+        <groupId>org.bouncycastle</groupId>
+        <artifactId>bcprov-jdk15on</artifactId>
+        <version>${bc.version}</version>
+      </dependency>
+      <dependency>
+        <groupId>org.bouncycastle</groupId>
+        <artifactId>bcpkix-jdk15on</artifactId>
+        <version>${bc.version}</version>
+      </dependency>
+      <dependency>
+        <groupId>com.google.guava</groupId>
+        <artifactId>guava</artifactId>
+        <version>${guava.version}</version>
+      </dependency>
+      <dependency>
+        <groupId>io.netty</groupId>
+        <artifactId>netty-all</artifactId>
+        <version>${netty.version}</version>
+      </dependency>
+      <dependency>
+        <groupId>com.squareup.okhttp3</groupId>
+        <artifactId>okhttp</artifactId>
+        <version>${okhttp.version}</version>
+      </dependency>
+    </dependencies>
+  </dependencyManagement>
+
+  <dependencies>
+  
+    <dependency>
+      <groupId>com.norconex.commons</groupId>
+      <artifactId>norconex-commons-lang</artifactId>
+    </dependency>
+    <dependency>
+      <groupId>com.norconex.collectors</groupId>
+      <artifactId>norconex-collector-core</artifactId>
+      <exclusions>
+        <exclusion>
+          <groupId>commons-logging</groupId>
+          <artifactId>commons-logging</artifactId>
+        </exclusion>
+      </exclusions>
+    </dependency>
+
+    <dependency>
+      <groupId>org.imgscalr</groupId>
+      <artifactId>imgscalr-lib</artifactId>
+      <version>${imgscalr.version}</version>
+    </dependency>  
+    <dependency>
+        <groupId>org.eclipse.jetty</groupId>
+        <artifactId>jetty-webapp</artifactId>
+        <version>${jetty.version}</version>
+    </dependency>
+    <dependency>
+        <groupId>org.eclipse.jetty</groupId>
+        <artifactId>jetty-proxy</artifactId>
+        <version>${jetty.version}</version>
+    </dependency>
+    
+    <!-- About Web Driver Dependencies:
+         You could download drivers separately instead, with
+         just the "selenimum-support" artifact if you are not using many 
+         drivers or do not want to package them all.
+         You could also use the "selenium-server" instead for grid
+         support and running server embedded.
+         https://www.seleniumhq.org/download/maven.jsp
+          -->
+    <dependency>
+      <groupId>org.seleniumhq.selenium</groupId>
+      <artifactId>selenium-java</artifactId>
+      <version>${selenium.version}</version>
+    </dependency>
+
+    <!-- For capturing http headers: -->
+    <dependency>
+      <groupId>net.lightbody.bmp</groupId>
+      <artifactId>browsermob-core</artifactId>
+      <version>${browsermob.version}</version>
+    </dependency>
+
+    <!-- Logging dependencies: -->
+
+    <dependency>
+      <groupId>org.apache.logging.log4j</groupId>
+      <artifactId>log4j-slf4j-impl</artifactId>
+    </dependency>
+    <dependency>
+      <groupId>org.apache.logging.log4j</groupId>
+      <artifactId>log4j-core</artifactId>
+    </dependency>
+    <dependency>
+      <groupId>org.slf4j</groupId>
+      <artifactId>jcl-over-slf4j</artifactId>
+    </dependency>
+
+    <!-- Test + provided dependencies: -->
+
+    <dependency>
+      <groupId>org.junit.jupiter</groupId>
+      <artifactId>junit-jupiter</artifactId>
+      <scope>test</scope>
+    </dependency>
+    <dependency>
+      <groupId>org.apache.ant</groupId>
+      <artifactId>ant</artifactId>
+      <scope>test</scope>
+    </dependency>
+    <dependency>
+        <groupId>com.norconex.commons</groupId>
+        <artifactId>norconex-commons-lang</artifactId>
+        <classifier>resources</classifier>
+        <type>zip</type>
+        <scope>provided</scope>
+    </dependency>
+  </dependencies>
+  
+  <build>
+    <plugins>
+      <plugin>
+        <groupId>org.apache.maven.plugins</groupId>
+        <artifactId>maven-assembly-plugin</artifactId>
+      </plugin>
+
+      <plugin>
+        <groupId>org.apache.maven.plugins</groupId>
+        <artifactId>maven-javadoc-plugin</artifactId>
+        <configuration>
+          <!-- We are referencing doc from other projects with @nx.include so
+               we need to include those dependencies here to avoid
+               getting a ClassNotFoundException. -->
+          <tagletArtifacts combine.children="append">
+            <tagletArtifact>
+              <groupId>com.norconex.collectors</groupId>
+              <artifactId>norconex-importer</artifactId>
+              <version>${norconex-importer.version}</version>
+            </tagletArtifact>
+            <tagletArtifact>
+              <groupId>com.norconex.collectors</groupId>
+              <artifactId>norconex-collector-core</artifactId>
+              <version>${norconex-collector-core.version}</version>
+            </tagletArtifact>
+          </tagletArtifacts>
+        </configuration>
+      </plugin>
+
+      <plugin>
+        <groupId>org.apache.maven.plugins</groupId>
+        <artifactId>maven-source-plugin</artifactId>
+      </plugin>
+    
+      <plugin>
+        <groupId>org.apache.maven.plugins</groupId>
+        <artifactId>maven-jar-plugin</artifactId>
+      </plugin>
+      
+      <!--  Use VM argument -Dgpg.skip=true to disable GPG signing. -->
+      <plugin>
+        <groupId>org.apache.maven.plugins</groupId>
+        <artifactId>maven-gpg-plugin</artifactId>
+      </plugin>
+
+      <plugin>
+        <groupId>org.sonatype.plugins</groupId>
+        <artifactId>nexus-staging-maven-plugin</artifactId>
+      </plugin>
+      
+      <plugin>
+        <groupId>org.apache.maven.plugins</groupId>
+        <artifactId>maven-dependency-plugin</artifactId>
+        <executions>
+          <execution>
+            <id>unpack-shared-resources</id>
+            <goals>
+              <goal>unpack-dependencies</goal>
+            </goals>
+            <phase>prepare-package</phase>
+            <configuration>
+              <classifier>resources</classifier>
+              <outputDirectory>${project.build.directory}/shared-resources</outputDirectory>
+              <includeArtifactIds>norconex-commons-lang</includeArtifactIds>
+              <includeGroupIds>com.norconex.commons</includeGroupIds>
+              <excludeTransitive>true</excludeTransitive>
+            </configuration>
+          </execution>
+        </executions>
+      </plugin>
+
+    </plugins>
+  </build>
+  
+  <!-- Only used to publish javadoc with "site:deploy", 
+       after they were generated -->
+  <distributionManagement>
+    <site>
+      <id>norconex-site-deployment</id>
+      <url>${site.baseurl}/crawlers/web/v3</url>
+    </site>
+  </distributionManagement>
+
+  <url>https://opensource.norconex.com/crawlers/web</url>
+  <description>Norconex HTTP Collector is a web spider, or crawler that aims to be very flexible, easy to extend, and portable</description>
+  <issueManagement>
+    <system>GitHub</system>
+    <url>https://github.com/Norconex/collector-http/issues</url>
+  </issueManagement>
+  <scm>
+    <url>https://github.com/Norconex/collector-http</url>
+    <connection>scm:git:git@github.com:Norconex/collector-http.git</connection>
+    <developerConnection>scm:git:git@github.com:Norconex/collector-http.git</developerConnection>
+  </scm>
+</project>